import { expect } from "chai";
<<<<<<< HEAD
import hre, { ethers } from "hardhat";
import { deployContract, getMock, getMultiSend, getSafeWithOwners, getDelegateCaller, getWallets } from "../utils/setup";
import { buildContractCall, buildSafeTransaction, executeTx, MetaTransaction, safeApproveHash } from "../../src/utils/execution";
=======
import hre, { deployments, ethers } from "hardhat";
import { deployContract, getMock, getMultiSend, getSafeWithOwners, getDelegateCaller } from "../utils/setup";
import {
    buildContractCall,
    buildSafeTransaction,
    executeTx,
    executeTxWithSigners,
    MetaTransaction,
    safeApproveHash,
} from "../../src/utils/execution";
>>>>>>> 12136fd5
import { buildMultiSendSafeTx, encodeMultiSend } from "../../src/utils/multisend";

describe("MultiSend", () => {
    const setupTests = hre.deployments.createFixture(async ({ deployments }) => {
        await deployments.fixture();
        const setterSource = `
            contract StorageSetter {
                function setStorage(bytes3 data) public {
                    bytes32 slot = 0x4242424242424242424242424242424242424242424242424242424242424242;
                    /* solhint-disable no-inline-assembly */
                    /// @solidity memory-safe-assembly
                    assembly {
                        sstore(slot, data)
                    }
                    /* solhint-enable no-inline-assembly */
                }
            }`;
        const signers = await ethers.getSigners();
        const [user1] = signers;
        const storageSetter = await deployContract(user1, setterSource);
        return {
            safe: await getSafeWithOwners([user1.address]),
            multiSend: await getMultiSend(),
            mock: await getMock(),
            delegateCaller: await getDelegateCaller(),
            storageSetter,
            signers,
        };
    });

    describe("multiSend", () => {
        it("should enforce delegatecall to MultiSend", async function () {
            /**
             * ## Test not applicable for zkSync, therefore should skip.
             * The `SELFDESTRUCT` instruction is not supported
             * @see https://era.zksync.io/docs/reference/architecture/differences-with-ethereum.html#selfdestruct
             */
            if (hre.network.zksync) this.skip();

            const {
                multiSend,
                signers: [user1],
            } = await setupTests();
            const source = `
            contract Test {
                function killme() public {
                    selfdestruct(payable(msg.sender));
                }
            }`;
            const killLib = await deployContract(user1, source);

            const nestedTransactionData = encodeMultiSend([await buildContractCall(killLib, "killme", [], 0)]);

            const multiSendAddress = await multiSend.getAddress();
            const multiSendCode = await hre.ethers.provider.getCode(multiSendAddress);
            await expect(multiSend.multiSend(nestedTransactionData)).to.be.revertedWith("MultiSend should only be called via delegatecall");

            expect(await hre.ethers.provider.getCode(multiSendAddress)).to.be.eq(multiSendCode);
        });

        it("Should fail when using invalid operation", async () => {
            const {
                safe,
                multiSend,
                signers: [user1, user2],
            } = await setupTests();

            const txs = [buildSafeTransaction({ to: user2.address, operation: 2, nonce: 0 })];
            const safeTx = await buildMultiSendSafeTx(multiSend, txs, await safe.nonce());
            await expect(executeTx(safe, safeTx, [await safeApproveHash(user1, safe, safeTx, true)])).to.revertedWith("GS013");
        });

        it("Can execute empty multisend", async () => {
            const {
                safe,
                multiSend,
                signers: [user1],
            } = await setupTests();

            const txs: MetaTransaction[] = [];
            const safeTx = await buildMultiSendSafeTx(multiSend, txs, await safe.nonce());
            await expect(executeTx(safe, safeTx, [await safeApproveHash(user1, safe, safeTx, true)])).to.emit(safe, "ExecutionSuccess");
        });

        it("Can execute single ether transfer", async () => {
            const {
                safe,
                multiSend,
                signers: [user1, user2],
            } = await setupTests();
            await (await user1.sendTransaction({ to: await safe.getAddress(), value: ethers.parseEther("1") })).wait();
            const userBalance = await hre.ethers.provider.getBalance(user2.address);
            await expect(await hre.ethers.provider.getBalance(await safe.getAddress())).to.eq(ethers.parseEther("1"));

            const txs: MetaTransaction[] = [buildSafeTransaction({ to: user2.address, value: ethers.parseEther("1"), nonce: 0 })];
            const safeTx = await buildMultiSendSafeTx(multiSend, txs, await safe.nonce());
            await expect(executeTx(safe, safeTx, [await safeApproveHash(user1, safe, safeTx, true)])).to.emit(safe, "ExecutionSuccess");

            await expect(await hre.ethers.provider.getBalance(await safe.getAddress())).to.eq(ethers.parseEther("0"));
            await expect(await hre.ethers.provider.getBalance(user2.address)).to.eq(userBalance + ethers.parseEther("1"));
        });

        it("reverts all tx if any fails", async () => {
            const {
                safe,
                multiSend,
                signers: [user1, user2],
            } = await setupTests();
            await (await user1.sendTransaction({ to: await safe.getAddress(), value: ethers.parseEther("1") })).wait();
            const userBalance = await hre.ethers.provider.getBalance(user2.address);
            await expect(await hre.ethers.provider.getBalance(await safe.getAddress())).to.eq(ethers.parseEther("1"));

            const txs: MetaTransaction[] = [
                buildSafeTransaction({ to: user2.address, value: ethers.parseEther("1"), nonce: 0 }),
                buildSafeTransaction({ to: user2.address, value: ethers.parseEther("1"), nonce: 0 }),
            ];
            const safeTx = await buildMultiSendSafeTx(multiSend, txs, await safe.nonce(), { safeTxGas: 1 });
            await expect(executeTx(safe, safeTx, [await safeApproveHash(user1, safe, safeTx, true)])).to.emit(safe, "ExecutionFailure");

            await expect(await hre.ethers.provider.getBalance(await safe.getAddress())).to.eq(ethers.parseEther("1"));
            await expect(await hre.ethers.provider.getBalance(user2.address)).to.eq(userBalance);
        });

        it("can be used when ETH is sent with execution", async () => {
            const {
                safe,
                multiSend,
                storageSetter,
                signers: [user1],
            } = await setupTests();

            const txs: MetaTransaction[] = [await buildContractCall(storageSetter, "setStorage", ["0xbaddad"], 0)];
            const safeTx = await buildMultiSendSafeTx(multiSend, txs, await safe.nonce());

            await expect(await hre.ethers.provider.getBalance(await safe.getAddress())).to.eq(ethers.parseEther("0"));

            await expect(
                executeTx(safe, safeTx, [await safeApproveHash(user1, safe, safeTx, true)], { value: ethers.parseEther("1") }),
            ).to.emit(safe, "ExecutionSuccess");

            await expect(await hre.ethers.provider.getBalance(await safe.getAddress())).to.eq(ethers.parseEther("1"));
        });

        it("can execute contract calls", async () => {
            const {
                safe,
                multiSend,
                storageSetter,
                signers: [user1],
            } = await setupTests();
            const storageSetterAddress = await storageSetter.getAddress();

            const txs: MetaTransaction[] = [await buildContractCall(storageSetter, "setStorage", ["0xbaddad"], 0)];
            const safeTx = await buildMultiSendSafeTx(multiSend, txs, await safe.nonce());
            await expect(executeTx(safe, safeTx, [await safeApproveHash(user1, safe, safeTx, true)])).to.emit(safe, "ExecutionSuccess");

            await expect(
                await hre.ethers.provider.getStorage(
                    await safe.getAddress(),
                    "0x4242424242424242424242424242424242424242424242424242424242424242",
                ),
            ).to.be.eq("0x" + "".padEnd(64, "0"));
            await expect(
                await hre.ethers.provider.getStorage(
                    storageSetterAddress,
                    "0x4242424242424242424242424242424242424242424242424242424242424242",
                ),
            ).to.be.eq("0x" + "baddad".padEnd(64, "0"));
        });

        it("can execute contract delegatecalls", async () => {
            const {
                safe,
                multiSend,
                storageSetter,
                signers: [user1],
            } = await setupTests();
            const storageSetterAddress = await storageSetter.getAddress();

            const txs: MetaTransaction[] = [await buildContractCall(storageSetter, "setStorage", ["0xbaddad"], 0, true)];
            const safeTx = await buildMultiSendSafeTx(multiSend, txs, await safe.nonce());
            await expect(executeTx(safe, safeTx, [await safeApproveHash(user1, safe, safeTx, true)])).to.emit(safe, "ExecutionSuccess");

            await expect(
                await hre.ethers.provider.getStorage(
                    await safe.getAddress(),
                    "0x4242424242424242424242424242424242424242424242424242424242424242",
                ),
            ).to.be.eq("0x" + "baddad".padEnd(64, "0"));
            await expect(
                await hre.ethers.provider.getStorage(
                    storageSetterAddress,
                    "0x4242424242424242424242424242424242424242424242424242424242424242",
                ),
            ).to.be.eq("0x" + "".padEnd(64, "0"));
        });

        it("can execute all calls in combination", async () => {
            const {
                safe,
                multiSend,
                storageSetter,
                signers: [user1, user2],
            } = await setupTests();
            const storageSetterAddress = await storageSetter.getAddress();

            await (await user1.sendTransaction({ to: await safe.getAddress(), value: ethers.parseEther("1") })).wait();
            const userBalance = await hre.ethers.provider.getBalance(user2.address);
            await expect(await hre.ethers.provider.getBalance(await safe.getAddress())).to.eq(ethers.parseEther("1"));

            const txs: MetaTransaction[] = [
                buildSafeTransaction({ to: user2.address, value: ethers.parseEther("1"), nonce: 0 }),
                await buildContractCall(storageSetter, "setStorage", ["0xbaddad"], 0, true),
                await buildContractCall(storageSetter, "setStorage", ["0xbaddad"], 0),
            ];
            const safeTx = await buildMultiSendSafeTx(multiSend, txs, await safe.nonce());
            await expect(executeTx(safe, safeTx, [await safeApproveHash(user1, safe, safeTx, true)])).to.emit(safe, "ExecutionSuccess");

            await expect(await hre.ethers.provider.getBalance(await safe.getAddress())).to.eq(ethers.parseEther("0"));
            await expect(await hre.ethers.provider.getBalance(user2.address)).to.eq(userBalance + ethers.parseEther("1"));
            await expect(
                await hre.ethers.provider.getStorage(
                    await safe.getAddress(),
                    "0x4242424242424242424242424242424242424242424242424242424242424242",
                ),
            ).to.be.eq("0x" + "baddad".padEnd(64, "0"));
            await expect(
                await hre.ethers.provider.getStorage(
                    storageSetterAddress,
                    "0x4242424242424242424242424242424242424242424242424242424242424242",
                ),
            ).to.be.eq("0x" + "baddad".padEnd(64, "0"));
        });

        it("can bubble up revert message on call", async () => {
            const { delegateCaller, multiSend, mock } = await setupTests();
            const mockAddress = await mock.getAddress();
            const multiSendAddress = await multiSend.getAddress();

            const triggerCalldata = "0xbaddad";
            const errorMessage = "Some random message";

            await (await mock.givenCalldataRevertWithMessage(triggerCalldata, errorMessage)).wait();

            const txs: MetaTransaction[] = [
                {
                    to: mockAddress,
                    value: 0,
                    data: triggerCalldata,
                    operation: 0,
                },
            ];
            const { data } = await buildMultiSendSafeTx(multiSend, txs, 0);

            await expect(delegateCaller.makeDelegatecall(multiSendAddress, data)).to.be.revertedWith(errorMessage);
        });

        it("can bubble up revert message on delegatecall", async () => {
            const { delegateCaller, multiSend, mock } = await setupTests();
            const mockAddress = await mock.getAddress();
            const multiSendAddress = await multiSend.getAddress();

            const triggerCalldata = "0xbaddad";
            const errorMessage = "Some random message";

            const setRevertMessageData = mock.interface.encodeFunctionData("givenCalldataRevertWithMessage", [
                triggerCalldata,
                errorMessage,
            ]);

            const txs: MetaTransaction[] = [
                {
                    to: mockAddress,
                    value: 0,
                    data: setRevertMessageData as string,
                    operation: 1,
                },
                {
                    to: mockAddress,
                    value: 0,
                    data: triggerCalldata,
                    operation: 1,
                },
            ];
            const { data } = await buildMultiSendSafeTx(multiSend, txs, 0);

            await expect(delegateCaller.makeDelegatecall.staticCall(multiSendAddress, data)).to.be.revertedWith(errorMessage);
        });

        it("forwards the call to self when to is zero address", async () => {
            const {
                safe,
                multiSend,
                signers: [user1],
            } = await setupTests();
            const randomAddress1 = ethers.hexlify(ethers.randomBytes(20));
            const randomAddress2 = ethers.hexlify(ethers.randomBytes(20));

            await expect(await safe.isOwner(randomAddress1)).to.be.false;
            await expect(await safe.isOwner(randomAddress2)).to.be.false;

            const txs: MetaTransaction[] = [
                {
                    to: ethers.ZeroAddress,
                    value: 0,
                    data: safe.interface.encodeFunctionData("addOwnerWithThreshold", [randomAddress1, 1]),
                    operation: 0,
                },
                {
                    to: ethers.ZeroAddress,
                    value: 0,
                    data: safe.interface.encodeFunctionData("addOwnerWithThreshold", [randomAddress2, 1]),
                    operation: 0,
                },
            ];
            const safeTx = await buildMultiSendSafeTx(multiSend, txs, await safe.nonce());

            await executeTxWithSigners(safe, safeTx, [user1]);

            await expect(await safe.isOwner(randomAddress1)).to.be.true;
            await expect(await safe.isOwner(randomAddress2)).to.be.true;
        });
    });
});<|MERGE_RESOLUTION|>--- conflicted
+++ resolved
@@ -1,11 +1,6 @@
 import { expect } from "chai";
-<<<<<<< HEAD
 import hre, { ethers } from "hardhat";
 import { deployContract, getMock, getMultiSend, getSafeWithOwners, getDelegateCaller, getWallets } from "../utils/setup";
-import { buildContractCall, buildSafeTransaction, executeTx, MetaTransaction, safeApproveHash } from "../../src/utils/execution";
-=======
-import hre, { deployments, ethers } from "hardhat";
-import { deployContract, getMock, getMultiSend, getSafeWithOwners, getDelegateCaller } from "../utils/setup";
 import {
     buildContractCall,
     buildSafeTransaction,
@@ -14,7 +9,6 @@
     MetaTransaction,
     safeApproveHash,
 } from "../../src/utils/execution";
->>>>>>> 12136fd5
 import { buildMultiSendSafeTx, encodeMultiSend } from "../../src/utils/multisend";
 
 describe("MultiSend", () => {
@@ -32,7 +26,7 @@
                     /* solhint-enable no-inline-assembly */
                 }
             }`;
-        const signers = await ethers.getSigners();
+        const signers = await getWallets();
         const [user1] = signers;
         const storageSetter = await deployContract(user1, setterSource);
         return {
